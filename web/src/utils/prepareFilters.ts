import { isUndefined } from 'lodash';
import { REGEX_DASH } from '../data';
import { FilterCategory, FilterSection, Item, Repository } from '../types';
import capitalizeFirstLetter from './capitalizeFirstLetter';
import { GroupData } from './itemsDataGetter';

const cleanValue = (t: string): string => {
  // return encodeURIComponent(t);
  return t;
};

export const formatTAGName = (t: string): string => {
  const tag = t.replace(REGEX_DASH, ' ');
  const words = tag.split(' ');

  for (let i = 0; i < words.length; i++) {
    words[i] = capitalizeFirstLetter(words[i]);
  }

  return words.join(' ');
};

export interface FiltersPerGroup {
  [key: string]: FilterSection[];
}

const getFiltersPerGroup = (groupedData: GroupData) => {
  const groups: FiltersPerGroup = {};

  Object.keys(groupedData).forEach((g: string) => {
    const items: Item[] = [];

    Object.keys(groupedData[g]).forEach((cat: string) => {
      Object.keys(groupedData[g][cat]).forEach((subcat: string) => {
        items.push(...groupedData[g][cat][subcat].items);
      });
    });

    groups[g] = prepareFilters(items);
  });

  return groups;
};

const prepareFilters = (items: Item[]): FilterSection[] => {
  const filters: FilterSection[] = [];

  const maturityTypes: string[] = [];
  const tags: string[] = [];
  const organizations: string[] = [];
  const licenses: string[] = [];
  const countries: string[] = [];
  const companyTypes: string[] = [];
  const extraTypes: string[] = [];
<<<<<<< HEAD
  let categories: string[] = [];
  const summaryTags: string[] = [];
=======
  const categories: string[] = [];
  let industry: string[] = [];
>>>>>>> c5ef71d2

  items.forEach((i: Item) => {
    if (i.maturity) {
      maturityTypes.push(i.maturity);
    }

    if (i.tag) {
      tags.push(i.tag);
    }

    if (!isUndefined(i.summary) && !isUndefined(i.summary.tags)) {
      for (const tag of i.summary.tags) {
        if (tag == "" || isUndefined(tag)) {
          continue;
        }
        summaryTags.push(tag);
      }
    }

    if (i.specification) {
      extraTypes.push('specification');
    }

<<<<<<< HEAD
    if (i.locations) {
      for (const l of i.locations) {
        if (l.country) {
          countries.push(l.country);
        }
      }
=======
    if (i.category) {
      categories.push(i.category);
>>>>>>> c5ef71d2
    }

    if (i.crunchbase_data) {
      if (i.crunchbase_data.name) {
        organizations.push(i.crunchbase_data.name);
      }

      if (i.crunchbase_data.country) {
        countries.push(i.crunchbase_data.country);
      }

      if (i.crunchbase_data.categories) {
        industry = [...industry, ...i.crunchbase_data.categories];
      }

      if (i.crunchbase_data.company_type) {
        companyTypes.push(i.crunchbase_data.company_type);
      }
    }

    if (i.repositories) {
      i.repositories.forEach((r: Repository) => {
        if (r.github_data && r.github_data.license) {
          licenses.push(r.github_data.license);
        }
      });
    }
  });

  if (maturityTypes.length > 0) {
    filters.push({
      value: FilterCategory.Maturity,
      title: 'Project',
      options: [...new Set(maturityTypes)].sort().map((pr: string) => ({
        value: cleanValue(pr),
        name: capitalizeFirstLetter(pr),
      })),
    });
  }

  if (tags.length > 0) {
    filters.push({
      value: FilterCategory.TAG,
      title: 'TAG',
      options: [...new Set(tags)].sort().map((tag: string) => ({
        value: tag,
        name: formatTAGName(tag),
      })),
    });
  }

  if (summaryTags.length > 0) {
    filters.push({
      value: FilterCategory.Tags,
      title: 'Tags',
      options: [...new Set(summaryTags)].sort().map((tag: string) => ({ value: tag, name: tag })),
    });
  }

  if (organizations.length > 0) {
    filters.push({
      value: FilterCategory.Organization,
      title: 'Organization',
      options: [...new Set(organizations)].sort().map((org: string) => ({
        value: cleanValue(org),
        name: org,
      })),
    });
  }

  if (categories.length > 0) {
    const cleanCategories = [...new Set(categories)].sort();

    // Add categories filter only if there are more than one category
    if (cleanCategories.length > 1) {
      filters.push({
        value: FilterCategory.Category,
        title: 'Category',
        options: [...new Set(categories)].sort().map((cat: string) => ({
          value: cleanValue(cat),
          name: cat,
        })),
      });
    }
  }

  if (licenses.length > 0) {
    filters.push({
      value: FilterCategory.License,
      title: 'License',
      options: [...new Set(licenses)].sort().map((license: string) => ({
        value: cleanValue(license),
        name: license,
      })),
    });
  }

  if (countries.length > 0) {
    filters.push({
      value: FilterCategory.Country,
      title: 'Country',
      options: [...new Set(countries)].sort().map((country: string) => ({
        value: cleanValue(country),
        name: country,
      })),
    });
  }

  if (industry.length > 0) {
    filters.push({
      value: FilterCategory.Industry,
      title: 'Industry',
      options: [...new Set(industry)].sort().map((i: string) => ({
        value: cleanValue(i),
        name: i,
      })),
    });

    if (companyTypes.length > 0) {
      filters.push({
        value: FilterCategory.OrgType,
        title: 'Organization type',
        options: [...new Set(companyTypes)].sort().map((ot: string) => ({
          value: cleanValue(ot),
          name: ot,
        })),
      });
    }

    if (extraTypes.length > 0) {
      filters.push({
        value: FilterCategory.Extra,
        title: 'Extra',
        options: [
          {
            value: 'specification',
            name: 'Specification',
          },
        ],
      });
    }
  }

  return filters;
};

export default getFiltersPerGroup;<|MERGE_RESOLUTION|>--- conflicted
+++ resolved
@@ -52,13 +52,9 @@
   const countries: string[] = [];
   const companyTypes: string[] = [];
   const extraTypes: string[] = [];
-<<<<<<< HEAD
-  let categories: string[] = [];
+  const categories: string[] = [];
   const summaryTags: string[] = [];
-=======
-  const categories: string[] = [];
   let industry: string[] = [];
->>>>>>> c5ef71d2
 
   items.forEach((i: Item) => {
     if (i.maturity) {
@@ -82,17 +78,16 @@
       extraTypes.push('specification');
     }
 
-<<<<<<< HEAD
     if (i.locations) {
       for (const l of i.locations) {
         if (l.country) {
           countries.push(l.country);
         }
       }
-=======
+    }
+
     if (i.category) {
       categories.push(i.category);
->>>>>>> c5ef71d2
     }
 
     if (i.crunchbase_data) {
