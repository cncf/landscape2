--- conflicted
+++ resolved
@@ -2,9 +2,6 @@
 import intersection from 'lodash/intersection';
 import isUndefined from 'lodash/isUndefined';
 
-<<<<<<< HEAD
-import { ActiveSection, CrunchbaseData, FilterOption, GithubData, GithubOrgData, Item, LandscapeData, Repository } from '../types';
-=======
 import { ALL_OPTION } from '../data';
 import {
   ActiveFilters,
@@ -16,13 +13,13 @@
   CrunchbaseData,
   FilterOption,
   GithubData,
+  GithubOrgData,
   Group,
   Item,
   LandscapeData,
   Repository,
   Subcategory,
 } from '../types';
->>>>>>> c5ef71d2
 import capitalizeFirstLetter from './capitalizeFirstLetter';
 import filterData from './filterData';
 import nestArray from './nestArray';
@@ -119,7 +116,6 @@
     return undefined;
   }
 
-<<<<<<< HEAD
   public getGithubData(): GithubData | undefined {
     if (this.ready && this.landscapeData && this.landscapeData.github_data) {
       return this.landscapeData.github_data;
@@ -128,10 +124,6 @@
   }
 
   private extendItemsData(items?: Item[], crunchbaseData?: CrunchbaseData, githubData?: GithubData, githubOrgData?: GithubOrgData): Item[] {
-=======
-  // Extend items with crunchbase and github data
-  private extendItemsData(items?: Item[], crunchbaseData?: CrunchbaseData, githubData?: GithubData): Item[] {
->>>>>>> c5ef71d2
     const itemsList: Item[] = [];
 
     if (!isUndefined(items)) {
