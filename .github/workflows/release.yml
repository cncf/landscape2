--- conflicted
+++ resolved
@@ -40,7 +40,7 @@
 on:
   push:
     tags:
-      - '**[0-9]+.[0-9]+.[0-9]+*'
+      - "**[0-9]+.[0-9]+.[0-9]+*"
 
 jobs:
   # Run 'cargo dist plan' (or host) to determine what tasks we need to do
@@ -229,49 +229,6 @@
           name: artifacts-dist-manifest
           path: dist-manifest.json
 
-<<<<<<< HEAD
-=======
-  publish-homebrew-formula:
-    needs:
-      - plan
-      - host
-    runs-on: "ubuntu-20.04"
-    env:
-      GH_TOKEN: ${{ secrets.GITHUB_TOKEN }}
-      PLAN: ${{ needs.plan.outputs.val }}
-      GITHUB_USER: "axo bot"
-      GITHUB_EMAIL: "admin+bot@axo.dev"
-    if: ${{ !fromJson(needs.plan.outputs.val).announcement_is_prerelease || fromJson(needs.plan.outputs.val).publish_prereleases }}
-    steps:
-      - uses: actions/checkout@v4
-        with:
-          repository: "cncf/homebrew-landscape2"
-          token: ${{ secrets.HOMEBREW_TAP_TOKEN }}
-      # So we have access to the formula
-      - name: Fetch local artifacts
-        uses: actions/download-artifact@v4
-        with:
-          pattern: artifacts-*
-          path: Formula/
-          merge-multiple: true
-      # This is extra complex because you can make your Formula name not match your app name
-      # so we need to find releases with a *.rb file, and publish with that filename.
-      - name: Commit formula files
-        run: |
-          git config --global user.name "${GITHUB_USER}"
-          git config --global user.email "${GITHUB_EMAIL}"
-
-          for release in $(echo "$PLAN" | jq --compact-output '.releases[] | select([.artifacts[] | endswith(".rb")] | any)'); do
-            filename=$(echo "$release" | jq '.artifacts[] | select(endswith(".rb"))' --raw-output)
-            name=$(echo "$filename" | sed "s/\.rb$//")
-            version=$(echo "$release" | jq .app_version --raw-output)
-
-            git add "Formula/${filename}"
-            git commit -m "${name} ${version}"
-          done
-          git push
-
->>>>>>> c5ef71d2
   # Create a Github Release while uploading all files to it
   announce:
     needs:
