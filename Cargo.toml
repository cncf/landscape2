--- conflicted
+++ resolved
@@ -1,53 +1,45 @@
-<<<<<<< HEAD
-[package]
-name = "landscape2-academic"
-description = "Landscape2 Academic CLI tool"
-version = "0.8.4"
-license = "Apache-2.0"
-edition = "2021"
-rust-version = "1.70"
-repository = "https://github.com/open-neuroscience-foundation/landscape2-academic"
-readme = "README.md"
-authors = ["Sergio Castaño Arteaga", "Cintia Sanchez Garcia", "Nikolay Dubina"]
-=======
 [workspace]
 resolver = "2"
-members = [
-    "crates/cli",
-    "crates/core",
-    "crates/wasm/overlay"
-]
+members = ["crates/cli", "crates/core", "crates/wasm/overlay"]
 
 [workspace.package]
 version = "0.9.0"
 license = "Apache-2.0"
 edition = "2021"
 rust-version = "1.77"
-authors = ["Sergio Castaño Arteaga", "Cintia Sanchez Garcia"]
-homepage = "https://github.com/cncf/landscape2"
->>>>>>> 453484f3
+authors = ["Sergio Castaño Arteaga", "Cintia Sanchez Garcia", "Nikolay Dubina"]
+homepage = "https://github.com/open-neuroscience-foundation/landscape2-academic"
 
 [workspace.dependencies]
-anyhow = "1.0.83"
+anyhow = "1.0.86"
 askama = { version = "0.12.1", features = ["serde-json"] }
 askama_escape = { version = "0.10.3", features = ["json"] }
 async-trait = "0.1.80"
-aws-config = "1.3.0"
-aws-sdk-s3 = "1.25.0"
+aws-config = "1.5.3"
+aws-sdk-s3 = "1.38.0"
 axum = "0.7.5"
 base64 = "0.22.1"
+cached = { version = "0.51.4", default-features = false, features = [
+    "async",
+    "proc_macro",
+] }
 chrono = { version = "0.4.38", features = ["serde"] }
-clap = { version = "4.5.4", features = ["derive"] }
+clap = { version = "4.5.7", features = ["derive"] }
 csv = "1.3.0"
-deadpool = "0.11.2"
+deadpool = "0.12.1"
 dirs = "5.0.1"
 futures = "0.3.30"
+gloo-console = "0.3.0"
+gloo-net = { version = "0.5.0", default-features = false, features = [
+    "http",
+    "json",
+] }
 headless_chrome = { git = "https://github.com/rust-headless-chrome/rust-headless-chrome", rev = "973ebea" }
 hex = "0.4.3"
-imagesize = "0.12.0"
-itertools = "0.12.1"
-lazy_static = "1.4.0"
-leaky-bucket = "1.0.1"
+imagesize = "0.13.0"
+itertools = "0.13.0"
+lazy_static = "1.5.0"
+leaky-bucket = "1.1.2"
 markdown = "1.0.0-alpha.17"
 md-5 = "0.10.6"
 mime_guess = "2.0.4"
@@ -58,17 +50,21 @@
 parse_link_header = "0.3.3"
 pretty_assertions = "1.4.0"
 qrcode = "0.14.0"
-regex = "1.10.4"
-reqwest = { version = "0.12.4", features = ["json", "native-tls-vendored"] }
-reqwest_octorust = { package = "reqwest", version = "0.11.14", default-features = false, features = ["json", "multipart"] }
+rand = "0.8.5"
+regex = "1.10.5"
+reqwest = { version = "0.12.5", features = ["json", "native-tls-vendored"] }
+reqwest_octorust = { package = "reqwest", version = "0.11.14", default-features = false, features = [
+    "json",
+    "multipart",
+] }
 reqwest-middleware = "0.2.2"
-rust-embed = "8.3.0"
-serde = { version = "1.0.200", features = ["derive"] }
-serde_json = "1.0.116"
+rust-embed = "8.4.0"
+serde = { version = "1.0.203", features = ["derive"] }
+serde_json = "1.0.118"
 serde-wasm-bindgen = "0.6.5"
 serde_yaml = "0.9.34"
 sha2 = "0.10.8"
-tokio = { version = "1.37.0", features = [
+tokio = { version = "1.38.0", features = [
     "macros",
     "process",
     "rt-multi-thread",
@@ -79,7 +75,7 @@
 tracing-subscriber = "0.3.18"
 tower = "0.4.13"
 tower-http = { version = "0.5.2", features = ["fs", "set-header"] }
-url = "2.5.0"
+url = "2.5.2"
 usvg = "0.37.0"
 walkdir = "2.5.0"
 wasm-bindgen = "0.2.92"
@@ -104,22 +100,14 @@
 # CI backends to support
 ci = "github"
 # The installers to generate for each app
-installers = ["shell"]
+installers = ["shell", "powershell"]
 # Target platforms to build apps for (Rust target-triple syntax)
-<<<<<<< HEAD
 targets = [
     "aarch64-apple-darwin",
     "x86_64-apple-darwin",
     "x86_64-unknown-linux-gnu",
-    "x86_64-unknown-linux-musl",
     "x86_64-pc-windows-msvc",
 ]
-=======
-targets = ["aarch64-apple-darwin", "x86_64-apple-darwin", "x86_64-unknown-linux-gnu", "x86_64-pc-windows-msvc"]
-# Publish jobs to run in CI
-publish-jobs = ["homebrew"]
->>>>>>> 453484f3
-# Publish jobs to run in CI
 pr-run-mode = "skip"
 # Whether to install an updater program
 install-updater = false